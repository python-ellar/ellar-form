--- conflicted
+++ resolved
@@ -1,11 +1,6 @@
 autoflake
-<<<<<<< HEAD
 httpx==0.28.1
-mypy == 1.13.0
-=======
-httpx==0.27.2
-mypy == 1.14.1
->>>>>>> 86a560df
+mypy == 1.15.0
 pydantic[email]
 pytest >=7.1.3,<9.0.0
 pytest-asyncio
